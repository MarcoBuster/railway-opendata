import argparse
import logging
import sys

<<<<<<< HEAD
hashseed = os.getenv("PYTHONHASHSEED")
if not hashseed or hashseed != "0":
    logging.critical(
        "Hash seed randomization is not disabled. "
        "Please disable it by setting PYTHONHASHSEED=0 environment variable"
    )
    sys.exit(1)

import argparse

import src.analysis.main as analysis
=======
>>>>>>> 62403976
import src.scraper.main as scraper
from src import station_extractor, train_extractor

parser = argparse.ArgumentParser(
    prog="train-scraper",
)
subparsers = parser.add_subparsers(dest="subcommand", required=True)
parser.add_argument("-d", "--debug", action="store_true", help="activate debug logs")

scraper_p = subparsers.add_parser(
    "scraper",
    help="station and train data scraper",
)

# Train extractor arguments
t_extractor = subparsers.add_parser(
    "train-extractor",
    help="convert scraped train data",
)
t_extractor.add_argument(
    "pickle_file",
    help=".pickle file to parse",
    metavar="PICKLE_FILE",
)
t_extractor.add_argument(
    "-f",
    default="csv",
    choices=[
        "csv",
    ],
    help="output file format",
    dest="format",
)
t_extractor.add_argument(
    "-o",
    help="output file name",
    metavar="OUTPUT_FILE",
    dest="output_file",
)

# Station extractor arguments
s_extractor = subparsers.add_parser(
    "station-extractor",
    help="convert scraped station data",
)
s_extractor.add_argument(
    "pickle_file",
    help=".pickle file to parse",
    metavar="PICKLE_FILE",
)
s_extractor.add_argument(
    "-f",
    default="csv",
    choices=["csv", "geojson"],
    help="output file format",
    dest="format",
)
s_extractor.add_argument(
    "-o",
    help="output file name",
    metavar="OUTPUT_FILE",
    dest="output_file",
)

analysis.register_args(
    subparsers.add_parser(
        "analyze",
        help="data analyzer and visualizer",
    )
)


def main():
    args: argparse.Namespace = parser.parse_args()

    logging.basicConfig(
        stream=sys.stdout,
        format="[%(asctime)s - %(levelname)s] %(message)s",
        level=logging.INFO if not args.debug else logging.DEBUG,
    )

    if args.subcommand == "scraper":
        scraper.main()

    if args.subcommand == "train-extractor":
        train_extractor.main(args)

    if args.subcommand == "station-extractor":
        station_extractor.main(args)

    if args.subcommand == "analyze":
        analysis.main(args)


if __name__ == "__main__":
    main()<|MERGE_RESOLUTION|>--- conflicted
+++ resolved
@@ -2,20 +2,7 @@
 import logging
 import sys
 
-<<<<<<< HEAD
-hashseed = os.getenv("PYTHONHASHSEED")
-if not hashseed or hashseed != "0":
-    logging.critical(
-        "Hash seed randomization is not disabled. "
-        "Please disable it by setting PYTHONHASHSEED=0 environment variable"
-    )
-    sys.exit(1)
-
-import argparse
-
 import src.analysis.main as analysis
-=======
->>>>>>> 62403976
 import src.scraper.main as scraper
 from src import station_extractor, train_extractor
 
