from enum import Enum

from dateutil import tz

# Global timezone used in all datetime calls.
TIMEZONE = tz.gettz("GMT+1")

<<<<<<< HEAD

class RailwayCompany(Enum):
    """Italian railway companies codes."""

    TRENITALIA_AV = 1
    TRENITALIA_REG = 2
    TRENITALIA_IC = 4
    TPER = 18
    TRENORD = 63
    OBB = 64
    OTHER = -1

    @classmethod
    def from_code(cls, code: int) -> "RailwayCompany":
        try:
            return cls(code)
        except ValueError:
            return cls.OTHER
=======
# Intra-day split hour
INTRADAY_SPLIT_HOUR: int = 4
>>>>>>> 62403976
<|MERGE_RESOLUTION|>--- conflicted
+++ resolved
@@ -5,7 +5,9 @@
 # Global timezone used in all datetime calls.
 TIMEZONE = tz.gettz("GMT+1")
 
-<<<<<<< HEAD
+# Intra-day split hour
+INTRADAY_SPLIT_HOUR: int = 4
+
 
 class RailwayCompany(Enum):
     """Italian railway companies codes."""
@@ -23,8 +25,4 @@
         try:
             return cls(code)
         except ValueError:
-            return cls.OTHER
-=======
-# Intra-day split hour
-INTRADAY_SPLIT_HOUR: int = 4
->>>>>>> 62403976
+            return cls.OTHER