--- conflicted
+++ resolved
@@ -43,8 +43,6 @@
 
 
 def main() -> None:
-<<<<<<< HEAD
-=======
     hashseed = os.getenv("PYTHONHASHSEED")
     if not hashseed or hashseed != "0":
         logging.critical(
@@ -62,7 +60,6 @@
         )
         logging.info("Activated sentry error reporting")
 
->>>>>>> 26edbc30
     # Today + ~3 hours
     today: date = (datetime.now(tz=TIMEZONE) - timedelta(hours=3)).date()
     today_path: pathlib.Path = DATA_DIR / today.strftime("%Y-%m-%d")
